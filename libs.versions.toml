--- conflicted
+++ resolved
@@ -20,11 +20,7 @@
 appdirs = "1.2.2"
 cashapp-paging = "3.3.0-alpha02-0.5.1"
 
-<<<<<<< HEAD
-coil3 = "3.0.0-rc02"
-=======
-coil = "3.0.0"
->>>>>>> f074bd1b
+coil3 = "3.0.0"
 coil2 = "2.4.0"
 
 glide = "4.15.1"
